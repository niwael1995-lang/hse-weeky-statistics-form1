--- conflicted
+++ resolved
@@ -3,7 +3,7 @@
 import pytest
 from requests_mock import Mocker
 from six.moves.urllib.parse import urlencode
-from unittest.mock import MagicMock, call
+from unittest.mock import call
 
 from airtable import Airtable
 
@@ -118,11 +118,6 @@
 
 
 def test_batch_insert(table, mock_records):
-<<<<<<< HEAD
-    table.insert = MagicMock(side_effect=[r for r in mock_records])
-    records = [r['fields'] for r in mock_records]
-    resp = table.batch_insert(records, typecast=True)
-=======
     with Mocker() as mock:
         for record in mock_records:
             mock.post(
@@ -133,7 +128,6 @@
             )
         records = [i["fields"] for i in mock_records]
         resp = table.batch_insert(records)
->>>>>>> edd78bca
     assert seq_equals(resp, mock_records)
     calls = [(call(r, typecast=True)) for r in records]
     table.insert.assert_has_calls(calls)
